from libc.stdint cimport uint8_t, int64_t
from libc.stdlib cimport malloc, free
from libc.string cimport memcpy

import sys

cimport libav as lib

from av.format cimport build_container_format
from av.packet cimport Packet
from av.stream cimport Stream, build_stream
from av.utils cimport err_check, avdict_to_dict, dict_to_avdict

from fractions import Fraction
from threading import local

from av.utils import AVError


cdef int pyio_read(void *opaque, uint8_t *buf, int buf_size) nogil:
    with gil:
        return pyio_read_gil(opaque, buf, buf_size)

cdef int pyio_read_gil(void *opaque, uint8_t *buf, int buf_size):
    cdef ContainerProxy self
    cdef bytes res
    try:
        self = <ContainerProxy>opaque
        res = self.fread(buf_size)
        memcpy(buf, <void*><char*>res, len(res))
        self.pos += len(res)
        if not res:
            return lib.AVERROR_EOF
        return len(res)
    except Exception as e:
        self.local.exc_info = sys.exc_info()
        return -1


cdef int pyio_write(void *opaque, uint8_t *buf, int buf_size) nogil:
    with gil:
        return pyio_write_gil(opaque, buf, buf_size)

cdef int pyio_write_gil(void *opaque, uint8_t *buf, int buf_size):
    cdef ContainerProxy self
    cdef int res
    try:
        self = <ContainerProxy>opaque
        res = self.fwrite(buf[:buf_size])
        self.pos += res
        return res
    except Exception as e:
        self.local.exc_info = sys.exc_info()
        return -1


cdef int64_t pyio_seek(void *opaque, int64_t offset, int whence) nogil:
    # Seek takes the standard flags, but also a ad-hoc one which means that
    # the library wants to know how large the file is. We are generally
    # allowed to ignore this.
    if whence == lib.AVSEEK_SIZE:
        return -1
    with gil:
        return pyio_seek_gil(opaque, offset, whence)

cdef int pyio_seek_gil(void *opaque, int64_t offset, int whence):
    cdef ContainerProxy self
    try:
        self = <ContainerProxy>opaque
        res = self.fseek(offset, whence)

        # Track the position for the user.
        if whence == 0:
            self.pos = offset
        elif whence == 1:
            self.pos += offset
        else:
            self.pos_is_valid = False
        if res is None:
            if self.pos_is_valid:
                res = self.pos
            else:
                res = self.ftell()
        return res

    except Exception as e:
        self.local.exc_info = sys.exc_info()
        return -1


cdef object _base_constructor_sentinel = object()


cdef class ContainerProxy(object):

    def __init__(self, sentinel, name, file, bint writeable):

        if sentinel is not _base_constructor_sentinel:
            raise RuntimeError('cannot construct ContainerProxy')

        self.local = local()

        self.name = name

        self.writeable = writeable
        self.ptr = lib.avformat_alloc_context()
        self.pos = 0
        self.pos_is_valid = True


        if file is not None:

            self.file = file
            self.fread = getattr(file, 'read', None)
            self.fwrite = getattr(file, 'write', None)
            self.fseek = getattr(file, 'seek', None)
            self.ftell = getattr(file, 'tell', None)

            self.bufsize = 32 * 1024
            self.buffer = <unsigned char*> lib.av_malloc(self.bufsize)
            self.iocontext = lib.avio_alloc_context(
                self.buffer, self.bufsize,
                self.writeable, # Writeable.
                <void*>self, # User data.
                pyio_read, pyio_write, pyio_seek # Callbacks.
            )
            # Various tutorials say that we should set AVFormatContext.direct
            # to AVIO_FLAG_DIRECT here, but that doesn't seem to do anything in
            # FFMpeg and was deprecated.
            self.iocontext.seekable = lib.AVIO_SEEKABLE_NORMAL
            self.iocontext.max_packet_size = self.bufsize
            self.ptr.pb = self.iocontext
            self.ptr.flags = lib.AVFMT_FLAG_CUSTOM_IO

    def __dealloc__(self):
<<<<<<< HEAD

        # Let FFmpeg handle it if it fully opened.
        if self.ptr and not self.writeable:
            lib.avformat_close_input(&self.ptr)
=======
        if self.ptr and self.ptr.iformat:
            with nogil: lib.avformat_close_input(&self.ptr)
>>>>>>> 21c1a6b8

        # Manually free things.
        else:   
            if self.buffer:
                lib.av_freep(&self.buffer)
            if self.iocontext:
                lib.av_freep(&self.iocontext)
    
    cdef seek(self, int stream_index, lib.int64_t timestamp, str mode, bint backward, bint any_frame):

        cdef int flags = 0
        cdef int ret

        if mode == 'frame':
            flags |= lib.AVSEEK_FLAG_FRAME
        elif mode == 'byte':
            flags |= lib.AVSEEK_FLAG_BYTE
        elif mode != 'time':
            raise ValueError('mode must be one of "frame", "byte", or "time"')

        if backward:
            flags |= lib.AVSEEK_FLAG_BACKWARD

        if any_frame:
            flags |= lib.AVSEEK_FLAG_ANY

        with nogil:
            ret = lib.av_seek_frame(self.ptr, stream_index, timestamp, flags)
        err_check(ret)

        self.flush_buffers()

    cdef flush_buffers(self):
        cdef int i
        cdef lib.AVStream *stream

        with nogil:
            for i in range(self.ptr.nb_streams):
                stream = self.ptr.streams[i]
                if stream.codec and stream.codec.codec_id != lib.AV_CODEC_ID_NONE:
                    lib.avcodec_flush_buffers(stream.codec)


    cdef int err_check(self, int value) except -1:
        e = getattr(self.local, 'exc_info', None)
        if e is not None:
            self.local.exc_info = None
            raise e[0], e[1], e[2]
        return err_check(value, filename=self.name)


def open(file, mode='r', format=None, options=None):
    if mode == 'r':
        return InputContainer(_base_constructor_sentinel, False, file, format, options)
    if mode == 'w':
        return OutputContainer(_base_constructor_sentinel, True, file, format, options)
    raise ValueError("mode must be 'r' or 'w'; got %r" % mode)


cdef class Container(object):

    def __cinit__(self, sentinel, writing, file, format_name, options):

        if sentinel is not _base_constructor_sentinel:
            raise RuntimeError('cannot construct base Container')

        if format_name is not None:
            self.format = ContainerFormat(format_name)

        if isinstance(file, basestring):
            self.name = file
            self.proxy = ContainerProxy(_base_constructor_sentinel, file, None, writing)
        else:
            self.file = file
            self.proxy = ContainerProxy(_base_constructor_sentinel, None, file, writing)

        if options is not None:
            dict_to_avdict(&self.options, options)

    def __dealloc__(self):
        with nogil: lib.av_dict_free(&self.options)

    def __repr__(self):
        return '<av.%s %r>' % (self.__class__.__name__, self.file or self.name)

cdef class InputContainer(Container):
    
    def __cinit__(self, *args, **kwargs):
<<<<<<< HEAD
        self.proxy.err_check(
            lib.avformat_open_input(
                &self.proxy.ptr,
                "" if self.proxy.file is not None else self.name,
                self.format.in_ if self.format else NULL,
                &self.options if self.options else NULL
            )
        )
=======

        cdef char *name = self.name
        cdef lib.AVInputFormat *fmt = NULL
        if self.format:
            fmt = self.format.in_
        with nogil:
            ret = lib.avformat_open_input(
                    &self.proxy.ptr,
                    name,
                    fmt,
                    &self.options if self.options else NULL
                )
            with gil: err_check(ret, self.name)
            ret = lib.avformat_find_stream_info(self.proxy.ptr, NULL)
        err_check(ret)

>>>>>>> 21c1a6b8
        self.format = self.format or build_container_format(self.proxy.ptr.iformat, self.proxy.ptr.oformat)
        self.proxy.err_check(lib.avformat_find_stream_info(self.proxy.ptr, NULL))

        self.streams = list(
            build_stream(self, self.proxy.ptr.streams[i])
            for i in range(self.proxy.ptr.nb_streams)
        )
        self.metadata = avdict_to_dict(self.proxy.ptr.metadata)

    property start_time:
        def __get__(self): return self.proxy.ptr.start_time
    
    property duration:
        def __get__(self): return self.proxy.ptr.duration
    
    property bit_rate:
        def __get__(self): return self.proxy.ptr.bit_rate

    property size:
        def __get__(self): return lib.avio_size(self.proxy.ptr.pb)

    def demux(self, streams=None):
        """Yields a series of :class:`.Packet` from the given set of :class:`.Stream`

        The last packet is a dummy packet, that when decoded will flush the buffers.

        """
        
        streams = streams or self.streams
        if isinstance(streams, Stream):
            streams = (streams, )

        cdef bint *include_stream = <bint*>malloc(self.proxy.ptr.nb_streams * sizeof(bint))
        if include_stream == NULL:
            raise MemoryError()
        
        cdef int i
        cdef Packet packet
        cdef int ret

        try:
            
            for i in range(self.proxy.ptr.nb_streams):
                include_stream[i] = False
            for stream in streams:
                include_stream[stream.index] = True
        
            while True:
                
                packet = Packet()
                try:
<<<<<<< HEAD
                    self.proxy.err_check(lib.av_read_frame(self.proxy.ptr, &packet.struct))
=======
                    with nogil:
                        ret = lib.av_read_frame(self.proxy.ptr, &packet.struct)
                    err_check(ret)
>>>>>>> 21c1a6b8
                except AVError:
                    break
                    
                if include_stream[packet.struct.stream_index]:
                    # If AVFMTCTX_NOHEADER is set in ctx_flags, then new streams 
                    # may also appear in av_read_frame().
                    # http://ffmpeg.org/doxygen/trunk/structAVFormatContext.html
                    # TODO: find better way to handle this 
                    if packet.struct.stream_index < len(self.streams):
                        packet.stream = self.streams[packet.struct.stream_index]
                        yield packet

            # Flush!
            for i in range(self.proxy.ptr.nb_streams):
                if include_stream[i]:
                    packet = Packet()
                    packet.stream = self.streams[i]
                    yield packet

        finally:
            free(include_stream)
            
    def seek(self, timestamp, mode='time', backward=True, any_frame=False):
        """Seek to the keyframe at the given timestamp.

        :param int timestamp: time in AV_TIME_BASE units.
        :param str mode: one of ``"backward"``, ``"frame"``, ``"byte"``, or ``"any"``.

        """
        if isinstance(timestamp, float):
            timestamp = <long>(timestamp * lib.AV_TIME_BASE)
        self.proxy.seek(-1, timestamp, mode, backward, any_frame)

cdef class OutputContainer(Container):

    def __cinit__(self, *args, **kwargs):

        cdef lib.AVOutputFormat* format = self.format.out if self.format else lib.av_guess_format(NULL, self.name, NULL)
        if not format:
            raise ValueError("Could not deduce output format")

        self.proxy.err_check(lib.avformat_alloc_output_context2(
            &self.proxy.ptr,
            format,
            NULL,
            self.name,
        ))

        self.format = self.format or build_container_format(self.proxy.ptr.iformat, self.proxy.ptr.oformat)
        self.streams = []
        self.metadata = {}

    def __del__(self):
        self.close()

    cpdef add_stream(self, codec_name=None, object rate=None, Stream template=None):
        """add_stream(codec_name, rate=None)

        Create a new stream, and return it.

        :param str codec_name: The name of a codec.
        :param rate: The frame rate for video, and sample rate for audio.
            Examples for video include ``24``, ``23.976``, and
            ``Fraction(30000,1001)``. Examples for audio include ``48000``
            and ``44100``.
        :returns: The new :class:`~av.stream.Stream`.

        """
        
        if (codec_name is None and template is None) or (codec_name is not None and template is not None):
            raise ValueError('needs one of codec_name or template')

        cdef lib.AVCodec *codec
        cdef lib.AVCodecDescriptor *codec_descriptor

        if codec_name is not None:
            codec = lib.avcodec_find_encoder_by_name(codec_name)
            if not codec:
                codec_descriptor = lib.avcodec_descriptor_get_by_name(codec_name)
                if codec_descriptor:
                    codec = lib.avcodec_find_encoder(codec_descriptor.id)
            if not codec:
                raise ValueError("unknown encoding codec: %r" % codec_name)
        else:
            if not template._codec:
                raise ValueError("template has no codec")
            if not template._codec_context:
                raise ValueError("template has no codec context")
            codec = template._codec
        
        # Assert that this format supports the requested codec.
        if not lib.avformat_query_codec(
            self.proxy.ptr.oformat,
            codec.id,
            lib.FF_COMPLIANCE_NORMAL,
        ):
            raise ValueError("%r format does not support %r codec" % (self.format.name, codec_name))

        # Create new stream in the AVFormatContext, set AVCodecContext values.
        lib.avformat_new_stream(self.proxy.ptr, codec)
        cdef lib.AVStream *stream = self.proxy.ptr.streams[self.proxy.ptr.nb_streams - 1]
        cdef lib.AVCodecContext *codec_context = stream.codec # For readibility.
        lib.avcodec_get_context_defaults3(stream.codec, codec)
        stream.codec.codec = codec # Still have to manually set this though...

        # Copy from the template.
        if template is not None:

            # Video properties (from below).
            codec_context.time_base.num = template._codec_context.time_base.num
            codec_context.time_base.den = template._codec_context.time_base.den
            codec_context.pix_fmt = template._codec_context.pix_fmt
            codec_context.width = template._codec_context.width
            codec_context.height = template._codec_context.height
            codec_context.bit_rate = template._codec_context.bit_rate
            codec_context.bit_rate_tolerance = template._codec_context.bit_rate_tolerance
            codec_context.ticks_per_frame = template._codec_context.ticks_per_frame
            # From SO <https://stackoverflow.com/questions/17592120>
            stream.sample_aspect_ratio.num = template._stream.sample_aspect_ratio.num
            stream.sample_aspect_ratio.den = template._stream.sample_aspect_ratio.den
            stream.time_base.num = template._stream.time_base.num
            stream.time_base.den = template._stream.time_base.den
            stream.avg_frame_rate.num = template._stream.avg_frame_rate.num
            stream.avg_frame_rate.den = template._stream.avg_frame_rate.den
            stream.duration = template._stream.duration
            # More.
            codec_context.sample_aspect_ratio.num = template._codec_context.sample_aspect_ratio.num
            codec_context.sample_aspect_ratio.den = template._codec_context.sample_aspect_ratio.den

            # Audio properties (from below that don't overlap above).
            codec_context.sample_fmt = template._codec_context.sample_fmt
            codec_context.sample_rate = template._codec_context.sample_rate
            codec_context.channels = template._codec_context.channels
            codec_context.channel_layout = template._codec_context.channel_layout
            # From SO <https://stackoverflow.com/questions/17592120>
            stream.pts = template._stream.pts

        # Now lets set some more sane video defaults
        elif codec.type == lib.AVMEDIA_TYPE_VIDEO:
            codec_context.pix_fmt = lib.AV_PIX_FMT_YUV420P
            codec_context.width = 640
            codec_context.height = 480
            codec_context.bit_rate = 1024000
            codec_context.bit_rate_tolerance = 128000
            codec_context.ticks_per_frame = 1

            rate = Fraction(rate or 24)
            codec_context.time_base.num = rate.denominator
            codec_context.time_base.den = rate.numerator

        # Some Sane audio defaults
        elif codec.type == lib.AVMEDIA_TYPE_AUDIO:
            codec_context.sample_fmt = codec.sample_fmts[0]
            codec_context.bit_rate = 128000
            codec_context.bit_rate_tolerance = 32000
            codec_context.sample_rate = rate or 48000
            codec_context.channels = 2
            codec_context.channel_layout = lib.AV_CH_LAYOUT_STEREO

        # Some formats want stream headers to be separate
        if self.proxy.ptr.oformat.flags & lib.AVFMT_GLOBALHEADER:
            codec_context.flags |= lib.CODEC_FLAG_GLOBAL_HEADER
        
        # Finally construct the user-land stream.
        cdef Stream py_stream = build_stream(self, stream)
        self.streams.append(py_stream)
        return py_stream
    
    cpdef start_encoding(self):
        """Write the file header! Called automatically."""
        
        if self._started:
            return

        # Make sure all of the streams are open.
        cdef Stream stream
        for stream in self.streams:
            if not lib.avcodec_is_open(stream._codec_context):
                self.proxy.err_check(lib.avcodec_open2(stream._codec_context, stream._codec, NULL))
            dict_to_avdict(&stream._stream.metadata, stream.metadata, clear=True)

        # Open the output file, if needed.
        # TODO: is the avformat_write_header in the right place here?
        if not self.proxy.ptr.pb:
            if not self.proxy.ptr.oformat.flags & lib.AVFMT_NOFILE:
                err_check(lib.avio_open(&self.proxy.ptr.pb, self.name, lib.AVIO_FLAG_WRITE))
            dict_to_avdict(&self.proxy.ptr.metadata, self.metadata, clear=True)
            err_check(lib.avformat_write_header(self.proxy.ptr, NULL))

        self._started = True
            
    def close(self):

        if self._done:
            return
        if not self._started:
            raise RuntimeError('not started')
        if not self.proxy.ptr.pb:
            raise IOError("file not opened")
        
        self.proxy.err_check(lib.av_write_trailer(self.proxy.ptr))
        cdef Stream stream
        for stream in self.streams:
            lib.avcodec_close(stream._codec_context)
            
        if not self.proxy.ptr.oformat.flags & lib.AVFMT_NOFILE:
            lib.avio_closep(&self.proxy.ptr.pb)

        self._done = True
        
    def mux(self, Packet packet not None):
        self.start_encoding()
        self.proxy.err_check(lib.av_interleaved_write_frame(self.proxy.ptr, &packet.struct))

<|MERGE_RESOLUTION|>--- conflicted
+++ resolved
@@ -133,22 +133,18 @@
             self.ptr.flags = lib.AVFMT_FLAG_CUSTOM_IO
 
     def __dealloc__(self):
-<<<<<<< HEAD
-
-        # Let FFmpeg handle it if it fully opened.
-        if self.ptr and not self.writeable:
-            lib.avformat_close_input(&self.ptr)
-=======
-        if self.ptr and self.ptr.iformat:
-            with nogil: lib.avformat_close_input(&self.ptr)
->>>>>>> 21c1a6b8
-
-        # Manually free things.
-        else:   
-            if self.buffer:
-                lib.av_freep(&self.buffer)
-            if self.iocontext:
-                lib.av_freep(&self.iocontext)
+        with nogil:
+
+            # Let FFmpeg handle it if it fully opened.
+            if self.ptr and not self.writeable:
+                lib.avformat_close_input(&self.ptr)
+
+            # Manually free things.
+            else:   
+                if self.buffer:
+                    lib.av_freep(&self.buffer)
+                if self.iocontext:
+                    lib.av_freep(&self.iocontext)
     
     cdef seek(self, int stream_index, lib.int64_t timestamp, str mode, bint backward, bint any_frame):
 
@@ -230,35 +226,23 @@
 cdef class InputContainer(Container):
     
     def __cinit__(self, *args, **kwargs):
-<<<<<<< HEAD
-        self.proxy.err_check(
-            lib.avformat_open_input(
+
+        cdef char *name = "" if self.proxy.file is not None else self.name
+        cdef lib.AVInputFormat *fmt = self.format.in_ if self.format else NULL
+        with nogil:
+            ret = lib.avformat_open_input(
                 &self.proxy.ptr,
-                "" if self.proxy.file is not None else self.name,
-                self.format.in_ if self.format else NULL,
+                name,
+                fmt,
                 &self.options if self.options else NULL
             )
-        )
-=======
-
-        cdef char *name = self.name
-        cdef lib.AVInputFormat *fmt = NULL
-        if self.format:
-            fmt = self.format.in_
+        self.proxy.err_check(ret)
+
+        self.format = self.format or build_container_format(self.proxy.ptr.iformat, self.proxy.ptr.oformat)
+
         with nogil:
-            ret = lib.avformat_open_input(
-                    &self.proxy.ptr,
-                    name,
-                    fmt,
-                    &self.options if self.options else NULL
-                )
-            with gil: err_check(ret, self.name)
             ret = lib.avformat_find_stream_info(self.proxy.ptr, NULL)
-        err_check(ret)
-
->>>>>>> 21c1a6b8
-        self.format = self.format or build_container_format(self.proxy.ptr.iformat, self.proxy.ptr.oformat)
-        self.proxy.err_check(lib.avformat_find_stream_info(self.proxy.ptr, NULL))
+        self.proxy.err_check(ret)
 
         self.streams = list(
             build_stream(self, self.proxy.ptr.streams[i])
@@ -308,13 +292,9 @@
                 
                 packet = Packet()
                 try:
-<<<<<<< HEAD
-                    self.proxy.err_check(lib.av_read_frame(self.proxy.ptr, &packet.struct))
-=======
                     with nogil:
                         ret = lib.av_read_frame(self.proxy.ptr, &packet.struct)
-                    err_check(ret)
->>>>>>> 21c1a6b8
+                    self.proxy.err_check(ret)
                 except AVError:
                     break
                     
